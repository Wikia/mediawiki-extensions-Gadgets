--- conflicted
+++ resolved
@@ -14,7 +14,6 @@
  * @author Timo Tijhof
  */
 $messages['en'] = array(
-<<<<<<< HEAD
 	# For Special:Version
 	'gadgets-desc' => 'Lets users select custom [[Special:Gadgets|CSS and JavaScript gadgets]] in their [[Special:Preferences#mw-prefsection-gadgets|preferences]].',
 
@@ -27,7 +26,7 @@
 
 Also note that these gadgets are not part of the MediaWiki software, and are usually developed and maintained by users of the wiki.
 Administrators manage the [[Special:Gadgets|gadget definitions, titles and descriptions]] of available gadgets.',
-	'gadgets-preference-description' => '$1: $2',
+	'gadgets-preference-description' => '$1: <div dir="auto">$2</div>',
 	'gadgets-sharedprefstext' => 'Below is a list of gadgets from other wikis. TODO: This needs more text',
 	'gadgets-sharedprefs-ajaxerror' => 'An error occurred while attempting to fetch category and description information for shared gadgets. The gadgets and categories below do not have their proper titles.',
 
@@ -35,34 +34,6 @@
 	// General
 	'gadgets' => 'Gadgets',
 	'gadgets-title' => 'Gadgets',
-=======
-	# for Special:Version
-	'gadgets-desc'      => 'Lets users select custom [[Special:Gadgets|CSS and JavaScript gadgets]] in their [[Special:Preferences|preferences]]',
-
-	# for Special:Preferences
-	'prefs-gadgets'     => 'Gadgets',
-	'gadgets-prefstext' => 'Below is a list of special gadgets you can enable for your account.
-These gadgets are mostly based on JavaScript, so JavaScript has to be enabled in your browser for them to work.
-Note that these gadgets will have no effect on this preferences page.
-
-Also note that these special gadgets are not part of the MediaWiki software, and are usually developed and maintained by users on your local wiki.
-Local administrators can edit the [[MediaWiki:Gadgets-definition|definitions]] and [[Special:Gadgets|descriptions]] of available gadgets.',
-
-	# for Special:Gadgets
-	'gadgets'           => 'Gadgets',
-	'gadgets-definition' => '', # do not translate or duplicate this message to other languages
-	'gadgets-title'     => 'Gadgets',
-	'gadgets-pagetext'  => "Below is a list of special gadgets users can enable on their [[Special:Preferences|preferences page]], as defined by the [[MediaWiki:Gadgets-definition|definitions]].
-This overview provides easy access to the system message pages that define each gadget's description and code.",
-	'gadgets-uses'      => 'Uses',
-	'gadgets-required-rights' => 'Requires the following {{PLURAL:$2|right|rights}}:
-
-$1',
-	'gadgets-required-skins' => 'Available on the {{PLURAL:$2|$1 skin|following skins: $1}}.',
-	'gadgets-default'   => 'Enabled for everyone by default.',
-	'gadgets-export'    => 'Export',
-	'gadgets-export-title' => 'Gadget export',
->>>>>>> a28f1aa3
 	'gadgets-not-found' => 'Gadget "$1" not found.',
 	'gadgets-nosuchaction' => 'No such action',
 
@@ -241,17 +212,6 @@
 	// Export
 	'gadgets-export' => 'Used on [[Special:Gadgets]]. This is a verb, not a noun.
 
-<<<<<<< HEAD
-=======
-See [http://meta.wikimedia.org/wiki/Special:Gadgets Gadgets page in meta.wikimedia.org]",
-	'gadgets-required-rights' => 'Parameters:
-* $1 - a list in wikitext.
-* $2 - the number of items in list $1 for PLURAL use.',
-	'gadgets-required-skins' => 'Parameters:
-* $1 - a comma separated list.
-* $2 - the number of items in list $1 for PLURAL use.',
-	'gadgets-export' => 'Used on [[Special:Gadgets]]. This is a verb, not noun.
->>>>>>> a28f1aa3
 {{Identical|Export}}',
 	'gadgets-export-download' => 'Use the verb for this message. Submit button.
 
@@ -2306,38 +2266,6 @@
 	'gadgets-export-download' => 'Last ned',
 );
 
-<<<<<<< HEAD
-/** Norwegian (bokmål) (Norsk (bokmål))
- * @author Jon Harald Søby
- * @author Laaknor
- * @author Nghtwlkr
- * @author Sjurhamre
- */
-$messages['no'] = array(
-	'gadgets-desc' => 'Lar brukere velge egendefinerte [[Special:Gadgets|CSS- og JavaScript-verktøy]] i [[Special:Preferences|innstillingene sine]]',
-	'prefs-gadgets' => 'Tilleggsfunksjoner',
-	'gadgets-prefstext' => 'Nedenfor er en liste over tilleggsfunksjoner du kan slå på for kontoen din.
-Disse funksjonene er for det meste basert på JavaScript, så du må ha dette slått på i nettleseren din for at de skal fungere.
-Merk at funksjonene ikke vil ha noen innvirkning på denne innstillingssiden.
-
-Merk også at disse verktøyene ikke er del av MediaWiki-programvaren, og vanligvis utvikles og vedlikeholdes av brukere på den lokale wikien. Lokale administratorer kan redigere tilgjengelig verktøy ved å endre [[MediaWiki:Gadgets-definition|definisjonene]] og [[Special:Gadgets|beskrivelsene]].',
-	'gadgets' => 'Tilleggsfunksjoner',
-	'gadgets-title' => 'Tilleggsfunksjoner',
-	'gadgets-pagetext' => 'Nedenfor er en liste over tilleggsfunksjoner brukere kan slå på i [[Special:Preferences|innstillingene]], som definert på [[MediaWiki:Gadgets-definition]]. Denne oversikten gir lett tilgang til systembeskjedsidene som definerer hvert verktøys beskrivelse og kode.',
-	'gadgets-uses' => 'Bruk',
-	'gadgets-required-rights' => 'Krever {{PLURAL:$2|$1 rettighet|følgende rettigheter: $1}}.',
-	'gadgets-default' => 'Aktivert for alle som standard',
-	'gadgets-export' => 'Eksporter',
-	'gadgets-export-title' => 'Tilleggsfunksjon eksport',
-	'gadgets-not-found' => 'Tilleggsfunksjon «$1» ikke funnet.',
-	'gadgets-export-text' => 'For å eksportere verktøyet $1, klikk på «{{int:gadgets-export-download}}»-knappen, lagre den nedlastede filen, gå til Special:Import på destinasjonswikien og last den opp. Deretter legger du til følgende på siden MediaWiki:Gadgets-definition:
-<pre>$2</pre>
-Du må ha de nødvendige tillatelsene på destinasjonswikien (inkludert retten til å redigere systemmeldinger) og import fra filopplastinger må være aktivert.',
-	'gadgets-export-download' => 'Last ned',
-);
-
-=======
->>>>>>> a28f1aa3
 /** Occitan (Occitan)
  * @author Boulaur
  * @author Cedric31
@@ -2889,11 +2817,7 @@
 	'gadgets-export-download' => 'Shkarko',
 );
 
-<<<<<<< HEAD
-/** Serbian Cyrillic ekavian (Српски (ћирилица))
-=======
 /** Serbian (Cyrillic script) (‪Српски (ћирилица)‬)
->>>>>>> a28f1aa3
  * @author Millosh
  * @author Nikola Smolenski
  * @author Rancher
@@ -2928,11 +2852,7 @@
 	'gadgets-export-download' => 'Преузми',
 );
 
-<<<<<<< HEAD
-/** Serbian Latin ekavian (Srpski (latinica))
-=======
 /** Serbian (Latin script) (‪Srpski (latinica)‬)
->>>>>>> a28f1aa3
  * @author Michaello
  * @author Жељко Тодоровић
  */
@@ -3353,13 +3273,9 @@
 	'gadgets-uses' => '用',
 );
 
-<<<<<<< HEAD
-/** Simplified Chinese (中文(简体))
-=======
 /** Simplified Chinese (‪中文(简体)‬)
  * @author Anakmalaysia
  * @author Bencmq
->>>>>>> a28f1aa3
  * @author Gaoxuewei
  * @author Hydra
  * @author Liangent
@@ -3395,12 +3311,8 @@
 	'gadgets-export-download' => '下载',
 );
 
-<<<<<<< HEAD
-/** Traditional Chinese (中文(繁體))
-=======
 /** Traditional Chinese (‪中文(繁體)‬)
  * @author Anakmalaysia
->>>>>>> a28f1aa3
  * @author Horacewai2
  * @author Liangent
  * @author Mark85296341
