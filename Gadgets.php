--- conflicted
+++ resolved
@@ -16,18 +16,13 @@
 	die( 1 );
 }
 
-<<<<<<< HEAD
 if ( version_compare( $wgVersion, '1.19c', '<' ) ) { // Needs to be 1.19c because version_compare() works in confusing ways
-=======
-if ( version_compare( $wgVersion, '1.19', '<' ) ) {
->>>>>>> 9f52033b
 	die( "This version of Extension:Gadgets requires MediaWiki 1.19+\n" );
 }
 
 $wgExtensionCredits['other'][] = array(
 	'path' => __FILE__,
 	'name' => 'Gadgets',
-<<<<<<< HEAD
 	'author' => array( 'Daniel Kinzler', 'Max Semenik', 'Roan Kattouw', 'Timo Tijhof' ),
 	'url' => 'https://mediawiki.org/wiki/Extension:Gadgets',
 	'descriptionmsg' => 'gadgets-desc',
@@ -123,21 +118,8 @@
 $wgHooks['TitleIsMovable'][]                = 'GadgetsHooks::titleIsMovable';
 $wgHooks['TitleMoveComplete'][]             = 'GadgetsHooks::cssOrJsPageMove';
 $wgHooks['getUserPermissionsErrors'][]      = 'GadgetsHooks::getUserPermissionsErrors';
-$wgHooks['UnitTestsList'][]                 = 'GadgetsHooks::unitTestsList';
+$wgHooks['UnitTestsList'][]                 = 'GadgetsHooks::onUnitTestsList';
 $wgExtensionFunctions[]                     = 'GadgetsHooks::addAPIMessageMapEntries';
-=======
-	'author' => array( 'Daniel Kinzler', 'Max Semenik' ),
-	'url' => 'https://www.mediawiki.org/wiki/Extension:Gadgets',
-	'descriptionmsg' => 'gadgets-desc',
-);
-
-$wgHooks['ArticleSaveComplete'][]           = 'GadgetHooks::articleSaveComplete';
-$wgHooks['BeforePageDisplay'][]             = 'GadgetHooks::beforePageDisplay';
-$wgHooks['UserGetDefaultOptions'][]         = 'GadgetHooks::userGetDefaultOptions';
-$wgHooks['GetPreferences'][]                = 'GadgetHooks::getPreferences';
-$wgHooks['ResourceLoaderRegisterModules'][] = 'GadgetHooks::registerModules';
-$wgHooks['UnitTestsList'][]                 = 'GadgetHooks::onUnitTestsList';
->>>>>>> 9f52033b
 
 $dir = dirname( __FILE__ ) . '/';
 $wgMessagesDirs['Gadgets'] = __DIR__ . '/i18n';
@@ -146,7 +128,6 @@
 $wgExtensionMessagesFiles['GadgetsAlias'] = $dir . 'Gadgets.alias.php';
 
 $wgAutoloadClasses['ApiQueryGadgetCategories'] = $dir . 'api/ApiQueryGadgetCategories.php';
-<<<<<<< HEAD
 $wgAutoloadClasses['ApiQueryGadgetPages'] = $dir . 'api/ApiQueryGadgetPages.php';
 $wgAutoloadClasses['ApiQueryGadgets'] = $dir . 'api/ApiQueryGadgets.php';
 $wgAutoloadClasses['CachedGadgetRepo'] = $dir . 'backend/CachedGadgetRepo.php';
@@ -160,12 +141,6 @@
 $wgAutoloadClasses['LocalGadgetRepo'] = $dir . 'backend/LocalGadgetRepo.php';
 $wgAutoloadClasses['MigrateGadgets'] = $dir . 'migrateGadgets.php';
 $wgAutoloadClasses['PopulateGadgetPageList'] = $dir . 'populateGadgetPageList.php';
-=======
-$wgAutoloadClasses['ApiQueryGadgets'] = $dir . 'api/ApiQueryGadgets.php';
-$wgAutoloadClasses['Gadget'] = $dir . 'Gadgets_body.php';
-$wgAutoloadClasses['GadgetHooks'] = $dir . 'GadgetHooks.php';
-$wgAutoloadClasses['GadgetResourceLoaderModule'] = $dir . 'Gadgets_body.php';
->>>>>>> 9f52033b
 $wgAutoloadClasses['SpecialGadgets'] = $dir . 'SpecialGadgets.php';
 
 $wgSpecialPages['Gadgets'] = 'SpecialGadgets';
